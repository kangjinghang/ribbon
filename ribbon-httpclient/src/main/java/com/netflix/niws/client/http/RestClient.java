/*
*
* Copyright 2013 Netflix, Inc.
*
* Licensed under the Apache License, Version 2.0 (the "License");
* you may not use this file except in compliance with the License.
* You may obtain a copy of the License at
*
* http://www.apache.org/licenses/LICENSE-2.0
*
* Unless required by applicable law or agreed to in writing, software
* distributed under the License is distributed on an "AS IS" BASIS,
* WITHOUT WARRANTIES OR CONDITIONS OF ANY KIND, either express or implied.
* See the License for the specific language governing permissions and
* limitations under the License.
*
*/
package com.netflix.niws.client.http;

import java.io.File;
import java.net.SocketException;
import java.net.SocketTimeoutException;
import java.net.URI;
import java.net.URISyntaxException;
import java.net.URL;
import java.net.URLDecoder;
import java.security.KeyStore;
import java.util.Collection;
import java.util.Iterator;
import java.util.Map;

import javax.ws.rs.core.MultivaluedMap;

import com.netflix.client.ClientFactory;
import org.apache.http.HttpHost;
import org.apache.http.client.HttpClient;
import org.apache.http.client.UserTokenHandler;
import org.apache.http.conn.ClientConnectionManager;
import org.apache.http.conn.params.ConnRouteParams;
import org.apache.http.conn.scheme.Scheme;
import org.apache.http.conn.scheme.SchemeRegistry;
import org.apache.http.conn.scheme.SchemeSocketFactory;
import org.apache.http.conn.ssl.SSLSocketFactory;
import org.apache.http.impl.client.AbstractHttpClient;
import org.apache.http.impl.client.BasicCookieStore;
import org.apache.http.impl.client.DefaultHttpClient;
import org.apache.http.impl.conn.tsccm.ThreadSafeClientConnManager;
import org.apache.http.params.HttpConnectionParams;
import org.apache.http.params.HttpParams;
import org.apache.http.protocol.HttpContext;
import org.slf4j.Logger;
import org.slf4j.LoggerFactory;

import com.netflix.client.AbstractLoadBalancerAwareClient;
import com.netflix.client.ClientException;
import com.netflix.client.ClientRequest;
import com.netflix.client.config.CommonClientConfigKey;
import com.netflix.client.config.DefaultClientConfigImpl;
import com.netflix.client.config.IClientConfig;
import com.netflix.client.config.IClientConfigKey;
import com.netflix.client.http.HttpRequest;
import com.netflix.client.http.HttpResponse;
import com.netflix.config.ConfigurationManager;
import com.netflix.config.DynamicIntProperty;
import com.netflix.config.DynamicPropertyFactory;
import com.netflix.http4.NFHttpClient;
import com.netflix.http4.NFHttpClientConstants;
import com.netflix.http4.NFHttpClientFactory;
import com.netflix.http4.NFHttpMethodRetryHandler;
import com.netflix.http4.ssl.KeyStoreAwareSocketFactory;
import com.netflix.niws.cert.AbstractSslContextFactory;
import com.netflix.niws.client.ClientSslSocketFactoryException;
import com.netflix.niws.client.URLSslContextFactory;
import com.netflix.niws.client.http.HttpClientRequest.Verb;
import com.netflix.util.Pair;
import com.sun.jersey.api.client.Client;
import com.sun.jersey.api.client.ClientResponse;
import com.sun.jersey.api.client.WebResource;
import com.sun.jersey.api.client.WebResource.Builder;
import com.sun.jersey.client.apache4.ApacheHttpClient4;
import com.sun.jersey.client.apache4.ApacheHttpClient4Handler;
import com.sun.jersey.client.apache4.config.ApacheHttpClient4Config;
import com.sun.jersey.client.apache4.config.DefaultApacheHttpClient4Config;

/**
 * A client that is essentially a wrapper around Jersey client. By default, it uses HttpClient for underlying HTTP communication.
 * Application can set its own Jersey client with this class, but doing so will void all client configurations set in {@link IClientConfig}.
 *
 * @author awang
 *
 */
public class RestClient extends AbstractLoadBalancerAwareClient<HttpRequest, HttpResponse> {

    private Client restClient;
    private HttpClient httpClient4;
    private IClientConfig ncc;
    private String restClientName;

    private boolean enableConnectionPoolCleanerTask = false;
    private DynamicIntProperty connIdleEvictTimeMilliSeconds;
    private int connectionCleanerRepeatInterval;
    private int maxConnectionsperHost;
    private int maxTotalConnections;
    private int connectionTimeout;
    private int readTimeout;
    private String proxyHost;
    private int proxyPort;
    private boolean isSecure;
    private boolean isHostnameValidationRequired;
    private boolean isClientAuthRequired;
    private boolean ignoreUserToken;
    private ApacheHttpClient4Config config;

    boolean bFollowRedirects = DefaultClientConfigImpl.DEFAULT_FOLLOW_REDIRECTS;

    private static final Logger logger = LoggerFactory.getLogger(RestClient.class);

    public RestClient() {
        restClientName = "default";
    }

    public RestClient(IClientConfig ncc) {
        initWithNiwsConfig(ncc);
    }

    public RestClient(Client jerseyClient) {
        this.restClient = jerseyClient;
    }

    @Override
    public void initWithNiwsConfig(IClientConfig clientConfig) {
        super.initWithNiwsConfig(clientConfig);
        this.ncc = clientConfig;
        this.restClientName = ncc.getClientName();
        this.isSecure = getBooleanFromConfig(ncc, CommonClientConfigKey.IsSecure, this.isSecure);
        this.isHostnameValidationRequired = getBooleanFromConfig(ncc, CommonClientConfigKey.IsHostnameValidationRequired, this.isHostnameValidationRequired);
        this.isClientAuthRequired = getBooleanFromConfig(ncc, CommonClientConfigKey.IsClientAuthRequired, this.isClientAuthRequired);
        this.bFollowRedirects = getBooleanFromConfig(ncc, CommonClientConfigKey.FollowRedirects, true);
        this.ignoreUserToken = getBooleanFromConfig(ncc, CommonClientConfigKey.IgnoreUserTokenInConnectionPoolForSecureClient, this.ignoreUserToken);

        this.config = new DefaultApacheHttpClient4Config();
        this.config.getProperties().put(
                ApacheHttpClient4Config.PROPERTY_CONNECT_TIMEOUT,
                Integer.parseInt(String.valueOf(ncc.getProperty(CommonClientConfigKey.ConnectTimeout))));
        this.config.getProperties().put(
                ApacheHttpClient4Config.PROPERTY_READ_TIMEOUT,
                Integer.parseInt(String.valueOf(ncc.getProperty(CommonClientConfigKey.ReadTimeout))));

        this.restClient = apacheHttpClientSpecificInitialization();
    }

    protected Client apacheHttpClientSpecificInitialization() {
        httpClient4 = NFHttpClientFactory.getNamedNFHttpClient(restClientName, this.ncc, true);

        if (httpClient4 instanceof AbstractHttpClient) {
            // DONT use our NFHttpClient's default Retry Handler since we have
            // retry handling (same server/next server) in RestClient itself
            ((AbstractHttpClient) httpClient4).setHttpRequestRetryHandler(new NFHttpMethodRetryHandler(restClientName, 0, false, 0));
        } else {
            logger.warn("Unexpected error: Unable to disable NFHttpClient "
                    + "retry handler, this most likely will not cause an "
                    + "issue but probably should be looked at");
        }

        HttpParams httpClientParams = httpClient4.getParams();
        // initialize Connection Manager cleanup facility
        NFHttpClient nfHttpClient = (NFHttpClient) httpClient4;
        // should we enable connection cleanup for idle connections?
        try {
            enableConnectionPoolCleanerTask = Boolean.parseBoolean(ncc.getProperty(CommonClientConfigKey.ConnectionPoolCleanerTaskEnabled,
                    NFHttpClientConstants.DEFAULT_CONNECTIONIDLE_TIMETASK_ENABLED).toString());
            nfHttpClient.getConnPoolCleaner().setEnableConnectionPoolCleanerTask(enableConnectionPoolCleanerTask);
        } catch (Exception e1) {
            throw new IllegalArgumentException("Invalid value for property:"
                    + CommonClientConfigKey.ConnectionPoolCleanerTaskEnabled, e1);
        }
        if (enableConnectionPoolCleanerTask) {
            try {
                connectionCleanerRepeatInterval = Integer
                .parseInt(String.valueOf(ncc.getProperty(CommonClientConfigKey.ConnectionCleanerRepeatInterval,
                        NFHttpClientConstants.DEFAULT_CONNECTION_IDLE_TIMERTASK_REPEAT_IN_MSECS)));
                nfHttpClient.getConnPoolCleaner().setConnectionCleanerRepeatInterval(connectionCleanerRepeatInterval);
            } catch (Exception e1) {
                throw new IllegalArgumentException(
                        "Invalid value for property:"
                        + CommonClientConfigKey.ConnectionCleanerRepeatInterval, e1);
            }

            try {
                int iConnIdleEvictTimeMilliSeconds = Integer
                .parseInt(""
                        + ncc
                        .getProperty(CommonClientConfigKey.ConnIdleEvictTimeMilliSeconds,
                                NFHttpClientConstants.DEFAULT_CONNECTIONIDLE_TIME_IN_MSECS));
                connIdleEvictTimeMilliSeconds = DynamicPropertyFactory.getInstance().getIntProperty(
                        restClientName
                        + ".nfhttpclient.connIdleEvictTimeMilliSeconds",
                        iConnIdleEvictTimeMilliSeconds);
                nfHttpClient.setConnIdleEvictTimeMilliSeconds(connIdleEvictTimeMilliSeconds);
            } catch (Exception e1) {
                throw new IllegalArgumentException(
                        "Invalid value for property:"
                        + CommonClientConfigKey.ConnIdleEvictTimeMilliSeconds,
                        e1);
            }

            nfHttpClient.initConnectionCleanerTask();
        }

        try {
            maxConnectionsperHost = Integer
            .parseInt(""
                    + ncc
                    .getProperty(CommonClientConfigKey.MaxHttpConnectionsPerHost,
                            maxConnectionsperHost));
            ClientConnectionManager connMgr = httpClient4.getConnectionManager();
            if (connMgr instanceof ThreadSafeClientConnManager) {
                ((ThreadSafeClientConnManager) connMgr)
                .setDefaultMaxPerRoute(maxConnectionsperHost);
            }
        } catch (Exception e1) {
            throw new IllegalArgumentException("Invalid value for property:"
                    + CommonClientConfigKey.MaxHttpConnectionsPerHost, e1);
        }

        try {
            maxTotalConnections = Integer
            .parseInt(""
                    + ncc
                    .getProperty(CommonClientConfigKey.MaxTotalHttpConnections,
                            maxTotalConnections));
            ClientConnectionManager connMgr = httpClient4
            .getConnectionManager();
            if (connMgr instanceof ThreadSafeClientConnManager) {
                ((ThreadSafeClientConnManager) connMgr)
                .setMaxTotal(maxTotalConnections);
            }
        } catch (Exception e1) {
            throw new IllegalArgumentException("Invalid value for property:"
                    + CommonClientConfigKey.MaxTotalHttpConnections, e1);
        }

        try {
            connectionTimeout = Integer.parseInt(""
                    + ncc.getProperty(CommonClientConfigKey.ConnectTimeout,
                            connectionTimeout));
            HttpConnectionParams.setConnectionTimeout(httpClientParams,
                    connectionTimeout);
        } catch (Exception e1) {
            throw new IllegalArgumentException("Invalid value for property:"
                    + CommonClientConfigKey.ConnectTimeout, e1);
        }

        try {
            readTimeout = Integer.parseInt(""
                    + ncc.getProperty(CommonClientConfigKey.ReadTimeout,
                            readTimeout));
            HttpConnectionParams.setSoTimeout(httpClientParams, readTimeout);
        } catch (Exception e1) {
            throw new IllegalArgumentException("Invalid value for property:"
                    + CommonClientConfigKey.ReadTimeout, e1);
        }

        // httpclient 4 seems to only have one buffer size controlling both
        // send/receive - so let's take the bigger of the two values and use
        // it as buffer size
        int bufferSize = Integer.MIN_VALUE;
        if (ncc.getProperty(CommonClientConfigKey.ReceiveBuffferSize) != null) {
            try {
                bufferSize = Integer
                .parseInt(""
                        + ncc
                        .getProperty(CommonClientConfigKey.ReceiveBuffferSize));
            } catch (Exception e) {
                throw new IllegalArgumentException(
                        "Invalid value for property:"
                        + CommonClientConfigKey.ReceiveBuffferSize,
                        e);
            }
            if (ncc.getProperty(CommonClientConfigKey.SendBufferSize) != null) {
                try {
                    int sendBufferSize = Integer
                    .parseInt(""
                            + ncc
                            .getProperty(CommonClientConfigKey.SendBufferSize));
                    if (sendBufferSize > bufferSize) {
                        bufferSize = sendBufferSize;
                    }
                } catch (Exception e) {
                    throw new IllegalArgumentException(
                            "Invalid value for property:"
                            + CommonClientConfigKey.SendBufferSize,
                            e);
                }
            }
        }
        if (bufferSize != Integer.MIN_VALUE) {
            HttpConnectionParams.setSocketBufferSize(httpClientParams,
                    bufferSize);
        }

        if (ncc.getProperty(CommonClientConfigKey.StaleCheckingEnabled) != null) {
            try {
                HttpConnectionParams
                .setStaleCheckingEnabled(httpClientParams,
                        Boolean.parseBoolean(ncc.getProperty(CommonClientConfigKey.StaleCheckingEnabled, false).toString()));
            } catch (Exception e) {
                throw new IllegalArgumentException(
                        "Invalid value for property:"
                        + CommonClientConfigKey.StaleCheckingEnabled,
                        e);
            }
        }

        if (ncc.getProperty(CommonClientConfigKey.Linger) != null) {
            try {
                HttpConnectionParams.setLinger(httpClientParams,
                        Integer.parseInt(""
                                + ncc.getProperty(CommonClientConfigKey.Linger)));
            } catch (Exception e) {
                throw new IllegalArgumentException(
                        "Invalid value for property:"
                        + CommonClientConfigKey.Linger,
                        e);
            }
        }

        if (ncc.getProperty(CommonClientConfigKey.ProxyHost) != null) {
            try {
                proxyHost = (String) ncc
                .getProperty(CommonClientConfigKey.ProxyHost);
                proxyPort = Integer.parseInt(""
                        + ncc.getProperty(CommonClientConfigKey.ProxyPort));
                HttpHost proxy = new HttpHost(proxyHost, proxyPort);
                httpClient4
                .getParams()
                .setParameter(ConnRouteParams.DEFAULT_PROXY, proxy);
            } catch (Exception e) {
                throw new IllegalArgumentException(
                        "Invalid value for property:"
                        + CommonClientConfigKey.ProxyHost,
                        e);
            }
        }

        if (isSecure) {
            final URL trustStoreUrl = getResourceForOptionalProperty(CommonClientConfigKey.TrustStore);
            final URL keyStoreUrl = getResourceForOptionalProperty(CommonClientConfigKey.KeyStore);

        	final ClientConnectionManager currentManager = httpClient4.getConnectionManager();

            AbstractSslContextFactory abstractFactory = null;


            if (    // if client auth is required, need both a truststore and a keystore to warrant configuring
            		// if client is not is not required, we only need a keystore OR a truststore to warrant configuring
            		(isClientAuthRequired && (trustStoreUrl != null && keyStoreUrl != null))
            		||
            		(!isClientAuthRequired && (trustStoreUrl != null || keyStoreUrl != null))
            		) {

                try {
                	abstractFactory = new URLSslContextFactory(trustStoreUrl,
                            (String) ncc.getProperty(CommonClientConfigKey.TrustStorePassword),
                            keyStoreUrl,
                            (String) ncc.getProperty(CommonClientConfigKey.KeyStorePassword));

                } catch (ClientSslSocketFactoryException e) {
                    throw new IllegalArgumentException("Unable to configure custom secure socket factory", e);
                }
            }

        	KeyStoreAwareSocketFactory awareSocketFactory;
        	try {
        		awareSocketFactory = isHostnameValidationRequired ? new KeyStoreAwareSocketFactory(abstractFactory) :
        		    new KeyStoreAwareSocketFactory(abstractFactory, SSLSocketFactory.ALLOW_ALL_HOSTNAME_VERIFIER);

        		currentManager.getSchemeRegistry().register(new Scheme(
                        "https",443, awareSocketFactory));

        	} catch (Exception e) {
        		throw new IllegalArgumentException("Unable to configure custom secure socket factory", e);
        	}
        }

        // Warning that if user tokens are used (i.e. ignoreUserToken == false) this may be prevent SSL connections from being
        // reused, which is generally not the intent for long-living proxy connections and the like.
        // See http://hc.apache.org/httpcomponents-client-ga/tutorial/html/advanced.html
        if (ignoreUserToken) {
            ((DefaultHttpClient) httpClient4).setUserTokenHandler(new UserTokenHandler() {
                @Override
                public Object getUserToken(HttpContext context) {
                    return null;
                }
            });
        }

        // custom SSL Factory handler
        String customSSLFactoryClassName = (String) ncc.getProperty(CommonClientConfigKey.CustomSSLSocketFactoryClassName);

        if(customSSLFactoryClassName != null){

            try{
                SSLSocketFactory customSocketFactory = (SSLSocketFactory) ClientFactory.instantiateInstanceWithClientConfig(customSSLFactoryClassName, ncc);

                httpClient4.getConnectionManager().getSchemeRegistry().register(new Scheme(
                        "https",443, customSocketFactory));

            }catch(Exception e){
                throw new IllegalArgumentException("Invalid value associated with property:"
                        + CommonClientConfigKey.CustomSSLSocketFactoryClassName, e);
            }
        }

        ApacheHttpClient4Handler handler = new ApacheHttpClient4Handler(httpClient4, new BasicCookieStore(), false);

        return new ApacheHttpClient4(handler, config);
    }

    public void resetSSLSocketFactory(AbstractSslContextFactory abstractContextFactory){

    	try {

    		KeyStoreAwareSocketFactory awareSocketFactory = isHostnameValidationRequired ? new KeyStoreAwareSocketFactory(abstractContextFactory) :
                new KeyStoreAwareSocketFactory(abstractContextFactory, SSLSocketFactory.ALLOW_ALL_HOSTNAME_VERIFIER);
    		httpClient4.getConnectionManager().getSchemeRegistry().register(new Scheme(
                    "https",443, awareSocketFactory));

    	} catch (Exception e) {
    		throw new IllegalArgumentException("Unable to configure custom secure socket factory", e);
    	}
    }

    public KeyStore getKeyStore(){

    	SchemeRegistry registry = httpClient4.getConnectionManager().getSchemeRegistry();

    	if(! registry.getSchemeNames().contains("https")){
    		throw new IllegalStateException("Registry does not include an 'https' entry.");
    	}

    	SchemeSocketFactory awareSocketFactory = httpClient4.getConnectionManager().getSchemeRegistry().getScheme("https").getSchemeSocketFactory();

    	if(awareSocketFactory instanceof KeyStoreAwareSocketFactory){
    		return ((KeyStoreAwareSocketFactory) awareSocketFactory).getKeyStore();
    	}else{
    		throw new IllegalStateException("Cannot extract keystore from scheme socket factory of type: " + awareSocketFactory.getClass().getName());
    	}
    }


    public static URL getResource(String resourceName)
    {
        URL url = null;
        // attempt to load from the context classpath
        ClassLoader loader = Thread.currentThread().getContextClassLoader();
        if (loader != null) {
            url = loader.getResource(resourceName);
        }
        if (url == null) {
            // attempt to load from the system classpath
            url = ClassLoader.getSystemResource(resourceName);
        }
        if (url == null) {
            // attempt to load from the system classpath
            url = ConfigurationManager.class.getResource(resourceName);
        }
        if (url == null) {
            // attempt to load from the system classpath
            url = ConfigurationManager.class.getClassLoader().getResource(resourceName);
        }
        if (url == null) {
            try {
                resourceName = URLDecoder.decode(resourceName, "UTF-8");
                url = (new File(resourceName)).toURI().toURL();
            } catch (Exception e) {
            	logger.error("Problem loading resource", e);
            }
        }
        return url;
    }

    public Client getJerseyClient() {
        return restClient;
    }

    public void setJerseyClient(Client c) {
        restClient = c;
    }

    private URL getResourceForOptionalProperty(final IClientConfigKey configKey) {
        final String propValue = (String) ncc.getProperty(configKey);
        URL result = null;

        if (propValue != null) {
            result = getResource(propValue);
            if (result == null) {
                throw new IllegalArgumentException("No resource found for " + configKey + ": "
                        + propValue);
            }
        }
        return result;
    }

    @Override
    public HttpResponse execute(HttpRequest task) throws Exception {
        return execute(task.getVerb(), task.getUri(),
                task.getHeaders(), task.getQueryParams(), task.getOverrideConfig(), task.getEntity());
    }


    private boolean getBooleanFromConfig(IClientConfig overriddenClientConfig, IClientConfigKey key, boolean defaultValue){

    	if(overriddenClientConfig != null && overriddenClientConfig.containsProperty(key)){
    		defaultValue = Boolean.parseBoolean(overriddenClientConfig.getProperty(key).toString());
    	}

    	return defaultValue;

    }

    @Override
    protected int getDefaultPortFromScheme(String scheme) {
        int port = super.getDefaultPortFromScheme(scheme);
        if (port < 0) {
            return 80;
        } else {
            return port;
        }
    }

    @Override
    protected Pair<String, Integer> deriveSchemeAndPortFromPartialUri(HttpRequest task) {
        URI theUrl = task.getUri();
        boolean isSecure = getBooleanFromConfig(task.getOverrideConfig(), CommonClientConfigKey.IsSecure, this.isSecure);
        String scheme = theUrl.getScheme();
        if (scheme != null) {
            isSecure = 	scheme.equalsIgnoreCase("https");
        }
        int port = theUrl.getPort();
        if (port < 0 && !isSecure){
            port = 80;
        } else if (port < 0 && isSecure){
            port = 443;
        }
        if (scheme == null){
            if (isSecure) {
                scheme = "https";
            } else {
                scheme = "http";
            }
        }
        return new Pair<String, Integer>(scheme, port);
    }

    private HttpResponse execute(HttpRequest.Verb verb, URI uri,
            Map<String, Collection<String>> headers, Map<String, Collection<String>> params,
            IClientConfig overriddenClientConfig, Object requestEntity) throws Exception {
        HttpClientResponse thisResponse = null;
        boolean bbFollowRedirects = bFollowRedirects;
        // read overriden props
        if (overriddenClientConfig != null
        		// set whether we should auto follow redirects
        		&& overriddenClientConfig.getProperty(CommonClientConfigKey.FollowRedirects)!=null){
        	// use default directive from overall config
        	Boolean followRedirects = Boolean.valueOf(""+overriddenClientConfig.getProperty(CommonClientConfigKey.FollowRedirects, bFollowRedirects));
        	bbFollowRedirects = followRedirects.booleanValue();
        }
        restClient.setFollowRedirects(bbFollowRedirects);

        if (logger.isDebugEnabled()) {
            logger.debug("RestClient sending new Request(" + verb
                    + ": ) " + uri);
        }


        WebResource xResource = restClient.resource(uri.toString());
        if (params != null) {
            for (Map.Entry<String, Collection<String>> entry: params.entrySet()) {
                String name = entry.getKey();
                for (String value: entry.getValue()) {
                    xResource = xResource.queryParam(name, value);
                }
            }
        }
        ClientResponse jerseyResponse;

        Builder b = xResource.getRequestBuilder();

        if (headers != null) {
            for (Map.Entry<String, Collection<String>> entry: headers.entrySet()) {
                String name = entry.getKey();
                for (String value: entry.getValue()) {
                    b = b.header(name, value);
                }
            }
        }
        switch (verb) {
        case GET:
            jerseyResponse = b.get(ClientResponse.class);
            break;
        case POST:
            jerseyResponse = b.post(ClientResponse.class, requestEntity);
            break;
        case PUT:
            jerseyResponse = b.put(ClientResponse.class, requestEntity);
            break;
        case DELETE:
            jerseyResponse = b.delete(ClientResponse.class, requestEntity);
            break;
        case HEAD:
            jerseyResponse = b.head();
            break;
        case OPTIONS:
            jerseyResponse = b.options(ClientResponse.class);
            break;
        default:
            throw new ClientException(
                    ClientException.ErrorType.GENERAL,
                    "You have to one of the REST verbs such as GET, POST etc.");
        }

        thisResponse = new HttpClientResponse(jerseyResponse);
        thisResponse.setRequestedURI(uri);
        if (thisResponse.getStatus() == 503){
            thisResponse.close();
            throw new ClientException(ClientException.ErrorType.SERVER_THROTTLED);
        }
        return thisResponse;
    }

    @Override
    protected boolean isRetriableException(Throwable e) {
<<<<<<< HEAD
        boolean shouldRetry = isConnectException(e) || isSocketException(e);
=======
>>>>>>> 42c3e4ca
        if (e instanceof ClientException
                && ((ClientException)e).getErrorType() == ClientException.ErrorType.SERVER_THROTTLED){
            return false;
        }
        boolean shouldRetry = isConnectException(e) || isSocketException(e);
        return shouldRetry;
    }

    @Override
    protected boolean isCircuitBreakerException(Throwable e) {
<<<<<<< HEAD
=======
        if (e instanceof ClientException) {
            ClientException clientException = (ClientException) e;
            if (clientException.getErrorType() == ClientException.ErrorType.SERVER_THROTTLED) {
                return true;
            }
        }
>>>>>>> 42c3e4ca
        return isConnectException(e) || isSocketException(e);
    }

    private static boolean isSocketException(Throwable e) {
        int levelCount = 0;
        while (e != null && levelCount < 10) {
            if ((e instanceof SocketException) || (e instanceof SocketTimeoutException)) {
                return true;
            }
            e = e.getCause();
            levelCount++;
        }
        return false;

    }

    private static boolean isConnectException(Throwable e) {
        int levelCount = 0;
        while (e != null && levelCount < 10) {
            if ((e instanceof SocketException)
                    || ((e instanceof org.apache.http.conn.ConnectTimeoutException)
                            && !(e instanceof org.apache.http.conn.ConnectionPoolTimeoutException))) {
                return true;
            }
            e = e.getCause();
            levelCount++;
        }
        return false;
    }

	@Override
	protected Pair<String, Integer> deriveHostAndPortFromVipAddress(String vipAddress)
			throws URISyntaxException, ClientException {
		if (!vipAddress.contains("http")) {
			vipAddress = "http://" + vipAddress;
		}
		return super.deriveHostAndPortFromVipAddress(vipAddress);
	}
}<|MERGE_RESOLUTION|>--- conflicted
+++ resolved
@@ -631,10 +631,6 @@
 
     @Override
     protected boolean isRetriableException(Throwable e) {
-<<<<<<< HEAD
-        boolean shouldRetry = isConnectException(e) || isSocketException(e);
-=======
->>>>>>> 42c3e4ca
         if (e instanceof ClientException
                 && ((ClientException)e).getErrorType() == ClientException.ErrorType.SERVER_THROTTLED){
             return false;
@@ -645,15 +641,12 @@
 
     @Override
     protected boolean isCircuitBreakerException(Throwable e) {
-<<<<<<< HEAD
-=======
         if (e instanceof ClientException) {
             ClientException clientException = (ClientException) e;
             if (clientException.getErrorType() == ClientException.ErrorType.SERVER_THROTTLED) {
                 return true;
             }
         }
->>>>>>> 42c3e4ca
         return isConnectException(e) || isSocketException(e);
     }
 
