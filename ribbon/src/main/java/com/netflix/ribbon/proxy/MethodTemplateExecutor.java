--- conflicted
+++ resolved
@@ -15,7 +15,6 @@
  */
 package com.netflix.ribbon.proxy;
 
-import com.netflix.ribbon.CacheProvider;
 import com.netflix.ribbon.RibbonRequest;
 import com.netflix.ribbon.http.HttpRequestBuilder;
 import com.netflix.ribbon.http.HttpRequestTemplate.Builder;
@@ -30,9 +29,7 @@
 
 import java.lang.reflect.Method;
 import java.util.HashMap;
-import java.util.List;
 import java.util.Map;
-import java.util.Map.Entry;
 
 /**
  * @author Tomasz Bak
@@ -58,26 +55,16 @@
     private static final StringTransformer STRING_TRANSFORMER = new StringTransformer();
 
     private final HttpResourceGroup httpResourceGroup;
-<<<<<<< HEAD
-    private final HttpRequestTemplate<?> httpRequestTemplate;
-    private final ProxyAnnotations proxyAnnotations;
-    private final MethodTemplate methodTemplate;
-=======
     private final MethodTemplate methodTemplate;
     private final Builder<?> httpRequestTemplateBuilder;
-    private final EvCacheProviderPool evCacheProviderPool;
->>>>>>> 4bd4aa35
 
-    MethodTemplateExecutor(HttpResourceGroup httpResourceGroup, MethodTemplate methodTemplate, ProxyAnnotations proxyAnnotations) {
+    MethodTemplateExecutor(HttpResourceGroup httpResourceGroup, MethodTemplate methodTemplate, ProxyAnnotations annotations) {
         this.httpResourceGroup = httpResourceGroup;
-        this.proxyAnnotations = proxyAnnotations;
         this.methodTemplate = methodTemplate;
-<<<<<<< HEAD
-        httpRequestTemplate = createHttpRequestTemplate();
-=======
-        this.evCacheProviderPool = evCacheProviderPool;
         httpRequestTemplateBuilder = createHttpRequestTemplateBuilder();
->>>>>>> 4bd4aa35
+        for (AnnotationProcessor processor: annotations.getProcessors()) {
+            processor.process(httpRequestTemplateBuilder, methodTemplate.getMethod());
+        }
     }
 
     @SuppressWarnings("unchecked")
@@ -89,22 +76,9 @@
         return (RibbonRequest<O>) requestBuilder.build();
     }
 
-<<<<<<< HEAD
-    private HttpRequestTemplate<?> createHttpRequestTemplate() {
-        HttpRequestTemplate<?> httpRequestTemplate = createBaseHttpRequestTemplate(httpResourceGroup);
-        for (AnnotationProcessor processor: proxyAnnotations.getProcessors()) {
-            processor.process(httpRequestTemplate, methodTemplate.getMethod());
-        }
-        return httpRequestTemplate;
-=======
     private Builder<?> createHttpRequestTemplateBuilder() {
         Builder<?> httpRequestTemplateBuilder = createBaseHttpRequestTemplate(httpResourceGroup);
-        withRequestUriBase(httpRequestTemplateBuilder);
-        withHttpHeaders(httpRequestTemplateBuilder);
-        withHystrixHandlers(httpRequestTemplateBuilder);
-        withCacheProviders(httpRequestTemplateBuilder);
         return httpRequestTemplateBuilder;
->>>>>>> 4bd4aa35
     }
 
     private Builder<?> createBaseHttpRequestTemplate(HttpResourceGroup httpResourceGroup) {
@@ -116,44 +90,6 @@
 
         }
         return httpRequestTemplate;
-    }
-
-    private void withRequestUriBase(Builder<?> httpRequestTemplate) {
-        httpRequestTemplate.withMethod(methodTemplate.getHttpMethod().name());
-        if (methodTemplate.getUriTemplate() != null) {
-            httpRequestTemplate.withUriTemplate(methodTemplate.getUriTemplate());
-        }
-    }
-
-    private void withHttpHeaders(Builder<?> httpRequestTemplate) {
-        for (Entry<String, List<String>> header : methodTemplate.getHeaders().entrySet()) {
-            String key = header.getKey();
-            for (String value : header.getValue()) {
-                httpRequestTemplate.withHeader(key, value);
-            }
-        }
-    }
-
-    @SuppressWarnings({"unchecked", "rawtypes"})
-    private void withHystrixHandlers(Builder<?> httpRequestTemplate) {
-        if (methodTemplate.getHystrixFallbackHandler() != null) {
-            httpRequestTemplate.withFallbackProvider(methodTemplate.getHystrixFallbackHandler());
-        }
-        if (methodTemplate.getHystrixResponseValidator() != null) {
-            httpRequestTemplate.withResponseValidator(methodTemplate.getHystrixResponseValidator());
-        }
-        if (methodTemplate.getHystrixCacheKey() != null) {
-            httpRequestTemplate.withRequestCacheKey(methodTemplate.getHystrixCacheKey());
-        }
-    }
-
-    @SuppressWarnings({"rawtypes", "unchecked", "OverlyStrongTypeCast"})
-    private void withCacheProviders(Builder<?> httpRequestTemplate) {
-        if (methodTemplate.getCacheProviders() != null) {
-            for (MethodTemplate.CacheProviderEntry entry : methodTemplate.getCacheProviders()) {
-                httpRequestTemplate.withCacheProvider(entry.getKey(), (CacheProvider) entry.getCacheProvider());
-            }
-        }
     }
 
     private void withParameters(HttpRequestBuilder<?> requestBuilder, Object[] args) {
@@ -190,12 +126,11 @@
         }
     }
 
-    public static Map<Method, MethodTemplateExecutor> from(HttpResourceGroup httpResourceGroup, Class<?> clientInterface) {
+    public static Map<Method, MethodTemplateExecutor> from(HttpResourceGroup httpResourceGroup, Class<?> clientInterface, ProxyAnnotations annotations) {
         MethodTemplate[] methodTemplates = MethodTemplate.from(clientInterface);
-        EvCacheProviderPool evCacheProviderPool = new EvCacheProviderPool(methodTemplates);
         Map<Method, MethodTemplateExecutor> tgm = new HashMap<Method, MethodTemplateExecutor>();
         for (MethodTemplate mt : methodTemplates) {
-            tgm.put(mt.getMethod(), new MethodTemplateExecutor(httpResourceGroup, mt, ProxyAnnotations.getInstance()));
+            tgm.put(mt.getMethod(), new MethodTemplateExecutor(httpResourceGroup, mt, annotations));
         }
         return tgm;
     }
